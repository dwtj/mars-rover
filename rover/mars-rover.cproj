--- conflicted
+++ resolved
@@ -48,11 +48,7 @@
         <InterfaceName>JTAG</InterfaceName>
       </ToolOptions>
       <ToolType>com.atmel.avrdbg.tool.jtagicemkii</ToolType>
-<<<<<<< HEAD
       <ToolNumber>00B0000054CC</ToolNumber>
-=======
-      <ToolNumber>070000004688</ToolNumber>
->>>>>>> b668fb59
       <ToolName>JTAGICE mkII</ToolName>
     </com_atmel_avrdbg_tool_jtagicemkii>
     <com_atmel_avrdbg_tool_jtagice3plus>
