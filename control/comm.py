--- conflicted
+++ resolved
@@ -316,12 +316,8 @@
         pass
 
     ser.timeout = 1
-<<<<<<< HEAD
     #DEBUG
     #aux.start(ser)  # Sends signal that allows `aux` to listen for messages.
-=======
-    aux.start(ser)  # Sends signal that allows `aux` to listen for messages.
->>>>>>> b07de31c
 
 
 
@@ -346,7 +342,6 @@
 
     connect()
     ping()
-<<<<<<< HEAD
     """
     # Manually Issue and Read.
     ser.write(b'\x01')
@@ -356,8 +351,6 @@
     print(ser.read())
     print(ser.read())
     """
-=======
->>>>>>> b07de31c
 
 
 if __name__ == "__main__":
