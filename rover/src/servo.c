/*
 * servo.c
 *
 * Created: 3/14/2014 3:45:46 PM
 *  Author: dwtj
 */ 

#include <stdbool.h>
#include <stdint.h>
#include <stdlib.h>
#include <avr/io.h>
#include <math.h>
#include <util.h>
#include "lcd.h"
#include "servo.h"
#include "control.h"

const uint16_t TOP = 43000; // period is 21.5ms


void servo_manual_calib()
{
	int8_t move = 0;
		
	// All degrees in this function are only rough (i.e. uncalibrated) approximations,
	// generated from the lab manual and the datasheet.
	OCR3B = 2500; // about 90 degrees
	
	while(1) {
		lprintf("%d", OCR3B);
		switch (wait_button("")) {
		case 1:
			move = -17;  // 1 degree CW
			break;
		case 2:
			move = -42;  // 2.5 degrees CW
			break;
		case 3:
			move = -83;  // 5 degrees CW
			break;
		case 4:
			move = 83;  // 5 degrees CCW
			break;
		case 5:
			move = 42;  // 2.5 degrees CCW
			break;
		case 6:
			move = 17;  // 1 degrees CCW
			break;
		default:
			move = 0;
		}
		
		OCR3B += move;
		wait_ms(200);
	}
}

/**
 * Expects a floating point value (strictly) between 0.0 and 1.0.
 */
static void set_pulse_proportion(float p){
	// The actual waveform generated is outputted on PE4 of channel B
	OCR3B = (uint16_t) roundf(TOP * p);
	lprintf("%u", OCR3B);
}


#warning "TODO: fix the servo handlers"
void servo_system()
{
    uint8_t command_id = usart_rx();
    txq_enqueue(command_id);

	switch (command_id) {
    case 0:
        servo_init();
        break;
	//calibrate
    case 1:
<<<<<<< HEAD
		//calibrate not handled on this end
        break;
	//servo state
    case 2:
        //servo_state();//TODO
        break;
	//servo move angle
    case 3:
		if(rx_frame())
		{
			r_error(error_frame, "Servo expected single data frame.");
		}
		struct {
			uint8_t angle;
			bool wait;
		} *servo_data = (void *) &control.data;
		
        servo_angle(servo_data->angle, servo_data->wait);
        break;
	//servo pulse width
    case 4:
		if(rx_frame()){
			r_error(error_frame,"Pulse Width expected but one frame.");
		}
		
		struct {
			float p;
		} *servo_data2 = (void *) &control.data;
		
		set_pulse_proportion(servo_data2->p);
=======
        //servo_state();//TODO
        break;
    case 2:
        #warning "This is wrong, because data has not been loaded yet."
        // Read from data[0], then wait to finish moving.
        servo_angle(control.data[0], true);
        break;
    case 3:
        //servo_pulse_width();//TODO
>>>>>>> 8718bc1a
        break;
    default:
        r_error(error_bad_message, "Bad servo Command");
        break;
	}
}


void servo_init()
{
	TCCR3A = 0b00100011; // WGM 15, output compare from channel B
	TCCR3B = 0b00011010; // 1/8 prescaler
	TCCR3C = 0;          // Not using force output compares
	ETIMSK = 0;          // Not using interrupts
	OCR3A = TOP;	     // set top
	
	DDRE = 0b00010000;   // Set data direction on Pin 4 of Port E to output.
	
	servo_angle(90, true);
}





/**
 * Returns an approximate number of milliseconds that the system should wait before being certain
 * that the servo has reached its intended angle.
 */
static uint16_t servo_move_wait_time(uint8_t old_angle, uint8_t new_angle)
{
	int16_t rv;
	rv = abs(new_angle - old_angle);
	rv = 7 * rv + 20;
	return rv;
}



/**
 * Moves servo to the desired angle `deg`, measured in degrees. Uses the simple analytical
 * approximation method derived from lab manual to compute the PWM pulse width. If `wait`
 * is `true`, then the function will wait for two seconds before returning. If `wait` is
 * `false`, then the function will immediately return, that is, before the servo has reached
 * the desired angle.
 */
void servo_angle(uint8_t deg, bool wait)
{
	static uint8_t old_deg = 0;
	
	if (deg < 0 || deg > 180) {
		return;
	}
	
	/*
	// The pulse period is 21.5ms.
	// 0 degrees was recommended to be 0.5ms.
	// 180 degrees was recommended to be 2.0ms.
	
	float p = 3.87594e-4 * deg + 0.023256;
	set_pulse_proportion(p);
	*/
	
	/* Simple least squares regression from calibration data on robot 13: */
	OCR3B = round(18.6*deg + 1056.8);

	if (wait) {
		wait_ms(servo_move_wait_time(old_deg, deg));
	}
	
	old_deg = deg;
}







void servo_enable() {
	TCCR3A |= 0b00100000;
}


void servo_disable() {
	TCCR3A &= 0b11001111;
}<|MERGE_RESOLUTION|>--- conflicted
+++ resolved
@@ -73,20 +73,15 @@
     txq_enqueue(command_id);
 
 	switch (command_id) {
-    case 0:
-        servo_init();
-        break;
-	//calibrate
-    case 1:
-<<<<<<< HEAD
-		//calibrate not handled on this end
-        break;
-	//servo state
-    case 2:
-        //servo_state();//TODO
-        break;
+	case 0:
+		servo_init();
+		break;
+	//servo_state()
+	case 1:
+		#warning "Servo state not yet implemented."
+		break;
 	//servo move angle
-    case 3:
+	case 2:
 		if(rx_frame())
 		{
 			r_error(error_frame, "Servo expected single data frame.");
@@ -96,10 +91,10 @@
 			bool wait;
 		} *servo_data = (void *) &control.data;
 		
-        servo_angle(servo_data->angle, servo_data->wait);
-        break;
+		servo_angle(servo_data->angle, servo_data->wait);
+		break;
 	//servo pulse width
-    case 4:
+    	case 3:
 		if(rx_frame()){
 			r_error(error_frame,"Pulse Width expected but one frame.");
 		}
@@ -107,23 +102,12 @@
 		struct {
 			float p;
 		} *servo_data2 = (void *) &control.data;
-		
+			
 		set_pulse_proportion(servo_data2->p);
-=======
-        //servo_state();//TODO
-        break;
-    case 2:
-        #warning "This is wrong, because data has not been loaded yet."
-        // Read from data[0], then wait to finish moving.
-        servo_angle(control.data[0], true);
-        break;
-    case 3:
-        //servo_pulse_width();//TODO
->>>>>>> 8718bc1a
-        break;
-    default:
-        r_error(error_bad_message, "Bad servo Command");
-        break;
+		break;
+	default:
+        	r_error(error_bad_message, "Bad servo Command");
+        	break;
 	}
 }
 
