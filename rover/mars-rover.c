--- conflicted
+++ resolved
@@ -13,7 +13,7 @@
 #define IMERPIAL_MARCH 		1
 #define MARIO_UNDERWORLD	3
 #define MARIO_UNDERWATER	7
-#define VICTORY_FANFARE	    0
+#define VICTORY_FANFARE		0
 
 /// Load three songs onto the iRobot
 /**
@@ -26,7 +26,7 @@
 void load_song1() {
 
 	unsigned char rickrollNumNotes = 11;
-	unsigned char rickrollNotes[11]    = {53, 55, 48, 55, 57, 60, 58, 57, 53, 55, 48};
+	unsigned char rickrollNotes[11]	= {53, 55, 48, 55, 57, 60, 58, 57, 53, 55, 48};
 	unsigned char rickrollDuration[11] = {48, 64, 16, 48, 48, 8,  8,  8,  48, 64, 64};
 	oi_load_song(RICK_ROLL, rickrollNumNotes, rickrollNotes, rickrollDuration);
 	oi_play_song(RICK_ROLL);
@@ -36,7 +36,7 @@
 void load_song2() {
 	
 	unsigned char ImperialMarchNumNotes = 19;
-	unsigned char ImperialMarchNotes[19]     = {55, 55, 55, 51, 58, 55, 51, 58, 55, 0,  62, 62, 62, 63, 58, 54, 51, 58, 55};
+	unsigned char ImperialMarchNotes[19]	 = {55, 55, 55, 51, 58, 55, 51, 58, 55, 0,  62, 62, 62, 63, 58, 54, 51, 58, 55};
 	unsigned char ImperialMarchDurations[19] = {32, 32, 32, 20, 12, 32, 20, 12, 32, 32, 32, 32, 32, 20, 12, 32, 20, 12, 32};
 	oi_load_song(IMERPIAL_MARCH, ImperialMarchNumNotes, ImperialMarchNotes, ImperialMarchDurations);
 	oi_play_song(IMERPIAL_MARCH);
@@ -44,7 +44,7 @@
 
 void load_song3() {
 	unsigned char mario1NumNotes = 49;
-	unsigned char mario1Notes[49]    = {48, 60, 45, 57, 46, 58,  0, 48, 60, 45, 57, 46, 58,  0, 41, 53, 38, 50, 39, 51,  0, 41, 53, 38, 50, 39, 51,  0, 51, 50, 49, 48, 51, 50, 44, 43, 49, 48, 54, 53, 52, 58, 57, 56, 51, 47, 46, 45, 44 };
+	unsigned char mario1Notes[49]	= {48, 60, 45, 57, 46, 58,  0, 48, 60, 45, 57, 46, 58,  0, 41, 53, 38, 50, 39, 51,  0, 41, 53, 38, 50, 39, 51,  0, 51, 50, 49, 48, 51, 50, 44, 43, 49, 48, 54, 53, 52, 58, 57, 56, 51, 47, 46, 45, 44 };
 	unsigned char mario1Duration[49] = {12, 12, 12, 12, 12, 12, 62, 12, 12, 12, 12, 12, 12, 62, 12, 12, 12, 12, 12, 12, 62, 12, 12, 12, 12, 12, 12, 48,  8,  8,  8, 24, 24, 24, 24, 24, 24,  8,  8,  8,  8,  8,  8, 16, 16, 16, 16, 16, 16 };
 	oi_load_song(MARIO_UNDERWORLD, mario1NumNotes, mario1Notes, mario1Duration);
 	oi_play_song(MARIO_UNDERWORLD);
@@ -52,12 +52,11 @@
 
 void load_song4() {	
 	unsigned char mario2NumNotes = 65;
-	unsigned char mario2Notes[65]    = {50, 52, 54, 55, 57, 58, 59, 59, 59, 59, 59, 55, 64, 63, 64, 0, 55, 57, 59, 60, 62, 64, 63, 65, 64,  0, 55, 62, 61, 62,  0, 55, 57, 59, 60, 61, 62, 55, 65, 64,  0, 55, 67, 67, 67, 67, 69,  0, 67, 65, 65, 65, 65, 67,  0, 65, 64, 57, 59, 65, 64, 64, 64, 59, 60 };
+	unsigned char mario2Notes[65]	= {50, 52, 54, 55, 57, 58, 59, 59, 59, 59, 59, 55, 64, 63, 64, 0, 55, 57, 59, 60, 62, 64, 63, 65, 64,  0, 55, 62, 61, 62,  0, 55, 57, 59, 60, 61, 62, 55, 65, 64,  0, 55, 67, 67, 67, 67, 69,  0, 67, 65, 65, 65, 65, 67,  0, 65, 64, 57, 59, 65, 64, 64, 64, 59, 60 };
 	unsigned char mario2Duration[65] = {18, 18, 18, 18, 18, 18,  9,  9, 18, 18, 45,  9, 54, 54, 54, 9,  9,  9,  9,  9,  9, 54, 36, 18, 54, 45,  9, 54, 54, 54,  9,  9,  9,  9,  9,  9, 54, 36, 18, 54, 45,  9, 54, 54, 54, 18, 18,  9,  9, 54, 54, 54, 18, 18,  9,  9, 54, 18, 18, 18,  9,  9, 27,  9, 54 };
 	oi_load_song(MARIO_UNDERWATER, mario2NumNotes, mario2Notes, mario2Duration);
 	oi_play_song(MARIO_UNDERWATER);
 }
-
 
 void load_song5() {
 	
@@ -73,80 +72,63 @@
 	oi_play_song(0);
 }
 
+
+void playSong(char choice){
+	switch(choice){
+		
+		case 1:
+			load_song1(); //plays Rick Roll song
+			break;
+		case 2:
+			load_song2(); //plays the Imperial March
+			break;
+		case 3:
+			load_song3(); //plays Mario Underworld
+			break;
+		case 4:
+			load_song4(); //plays Mario Underwater song
+			break;
+		case 5:
+			load_song5(); //plays Victory fanfare
+			break;
+		
+		default:
+			lcd_puts("Invalid selection.");
+			break;
+		
+	}
+}
+
 int main()
-<<<<<<< HEAD
 {			
-		 init_push_buttons();
-		 lcd_init();
-		 oi_init(oi_alloc());
+	init_push_buttons();
+	lcd_init();
+	oi_init(oi_alloc());
+	char song[] = {96, 96, 96, 96, 92, 94, 96, 94, 96};
+	char duration[] = {8, 8, 8, 8, 12, 12, 8, 8, 8}; //These probably need to be edited.
+	init_push_buttons();
+	lcd_init();
 
-		while(1){
-		 switch (wait_button("Select Song to play")) {
-			 case 1:
-				 load_song1(); //plays Rick Roll song
-				break;
-			 case 2:
-				 load_song2();; //plays the Imperial March
-				 break;
-	         case 3:
-				load_song3(); //plays Mario Underworld
-			     break;
-			 case 4:
-			    load_song4(); //plays Mario Underwater song
-			    break;
-			 case 5:
-			    load_song5(); //plays Victory fanfare
-				break;
-					
-			default:
-				 lcd_puts("Invalid selection.");
-				 break;
-		 }
+	switch (wait_button("Select Mode")) {
+	case 1:
+		control_mode();
+		break;
 
- 
-//      switch (wait_button("Select Mode")) {
-//      case 1:
-//  	    control_mode();
-//          break;
-//      case 2:
-//          send_mesg_test_mode();
-//          break;
-//      case 3:
-//  	    objects_lab();
-//          break;
-//      default:
-//          lcd_puts("Invalid selection.");
-//          break;
-//      }
-		}
-=======
-{
-    char song[] = {96, 96, 96, 96, 92, 94, 96, 94, 96};
-	char duration[] = {8, 8, 8, 8, 12, 12, 8, 8, 8}; //These probably need to be edited.
-    init_push_buttons();
-    lcd_init();
+	case 2:
+		send_mesg_test_mode();
+		break;
 
-    switch (wait_button("Select Mode")) {
-    case 1:
-	    control_mode();
-        break;
+	case 3:
+		objects_lab();
+		break;
 
-    case 2:
-        send_mesg_test_mode();
-        break;
+	case 4:
+		playSong(5);
+		break;
 
-    case 3:
-	    objects_lab();
-        break;
+	default:
+		lcd_puts("Invalid selection.");
+		break;
+	}
 
-    case 4:
-		oi_load_song(0,9, song[0], duration[0]);//??
-		oi_play_song(0);
-        break;
-
-    default:
-        lcd_puts("Invalid selection.");
-        break;
-    }
->>>>>>> cde574ab
 }