/*
 * control.c
 *
 * Created: 4/13/2014 3:48:46 PM
 *  Author: asr
 */



#include <stdbool.h>
#include <stdint.h>
#include <stdio.h>


#include "util.h"
#include "usart.h"
#include "IR.h"
#include "open_interface.h"
#include "sonar.h"
#include "servo.h"
#include "txq.h"
#include "control.h"
#include "r_error.h"
#include "lcd.h"



control_t control;  // Lone instance of the `control` struct.



/**
 * Reads a single frame from the current message being received on the serial
 * connection into `control.data`. Returns whether another frame is coming.
 * Note that the *real* data length of this frame is what ends up being stored
 * `control.data_len`.
 *
 * To be clear, whatever was previously stored in `control.data` and
 * `control.data_len` is clobbered.
 */
bool rx_frame()
{
    bool rv;

    // Get the (expected) length of this data frame:
    control.data_len = usart_rx();
    lcd_putc(control.data_len + '0');  // DEBUG
	if(control.data_len > DATA_FRAME_MAX_LEN) {
		r_error(error_bad_message, "Data frame length must not exceed DATA_FRAME_MAX_LEN");
	}

    // Copy bytes coming from serial into `control.data`.
    lcd_putc('['); // DEBUG
    int i = 0;
    for (i = 0; i < control.data_len; i++) {
        control.data[i] = usart_rx();
        lcd_putc('.'); // DEBUG
    }
    lcd_putc(']'); // DEBUG

    // Notice that `i` now holds the expected data frame length.
    control.data_len = usart_rx();
    lcd_putc(control.data_len + '0');  // DEBUG
    if (control.data_len > i) {
        lprintf("%d, %d", i, control.data_len);  // DEBUG
        wait_button("");  // DEBUG
		r_error(error_bad_message, "The real data frame length cannot be larger than the expected data frame length.");
    }

    // The last byte in this frame indicates whether another frame is coming:
    rv = usart_rx();
    lcd_putc(rv ? 'y' : 'n');  // DEBUG
    return rv;
}



/**
 * Adds the complete contents of `control.data` as a frame, along with
 * the appropriate framing bytes to the `txq`. The argument `another_frame`
 * indicates whether the another frame byte should be either 0 or 1.
 */
void tx_frame(bool another_frame)
{
    txq_enqueue(control.data_len);
    for (int i = 0; i < control.data_len; i++) {
        txq_enqueue(control.data[i]);
    }
    txq_enqueue(control.data_len);
    txq_enqueue(another_frame);
}



/**
 * A `ping` message has been received, so this function transmits an
 * equivalent `ping` message in response.
 */
static void ping_handler() 
{
	lcd_putc('p');  // DEBUG: the ping handler has started
	txq_enqueue(signal_start);
	txq_enqueue(mesg_ping);
	txq_enqueue(signal_stop);
	txq_drain();
}


/**
 * This should be called after the current message has been determined to be of
 * type `mesg_echo`. It reads the data stored in the message's sequence of
 * data frames and responds with a message whose data frames contain the same
 * data.
 */
static void echo_handler()
{
	lcd_putc('e');  // DEBUG: the echo handler has started

    // Start of the response message:
	txq_enqueue(signal_start);
	txq_enqueue(mesg_echo);

    // In each iteration, a data frame is de-framed
    bool another_frame = true;
    while (another_frame)
    {
        another_frame = rx_frame();
        tx_frame(another_frame);
        #warning "txq_drain() is a temporary measure until asynchronous drainage is implemented."
	    txq_drain();
    }


    // End of the response message:
	txq_enqueue(signal_stop);
	txq_drain();
}



/**
 * This should be called after the current message has been determined to be
 * of type `mesg_command`. It reads the Subsystem ID of the current message to
 * decide which subsystem should handle the rest of the message.
 */
static void command_handler()
{
    // Choices for functions to be called next.
    static void (*subsystem_handlers[NUM_SUBSYS_CODES])() = {
        lcd_system,   // 0
        oi_system,    // 1
        sonar_system, // 2
        servo_system, // 3
        ir_system,    // 4
    };

    // Use the supplied `subsys` code to choose which handler to use.
	uint8_t subsys = usart_rx();
	if (0 <= subsys && subsys < NUM_SUBSYS_CODES) {
		subsystem_handlers[subsys]();
	} else {
		r_error(error_bad_message, "Invalid subsystem ID.");
	}
}



static void seed_rng_handler() {
    #warning "TODO: seed_rng_handler() is not yet implemented"
}



/**
 * Reads the Message Type of the current message being received and calls
 * the appropriate handler.
 */
static void mesg_handler()
{
    // Choices for functions to be called next.
    static void (*mesg_handlers[NUM_MESG_CODES])() = {
        error_handler,     // 0
        ping_handler,      // 1
        echo_handler,      // 2
        command_handler,   // 3
        seed_rng_handler,  // 4
    };

    // Use the supplied `mesg_id` to choose which handler to use.
	uint8_t mesg_id = usart_rx();  // the message type.
    if (0 <= mesg_id && mesg_id < NUM_MESG_CODES) {
        mesg_handlers[mesg_id]();
    } else {
		r_error(error_bad_message, "Received an invalid Message ID byte.");
    }
}



/**
 * Calling this function will drop the rover into "control mode", in which the
 * rover gives over most of its autonomous functions to commands coming from
 * the remote control system.
 */
void control_mode()
{
    uint8_t byte;

   	lcd_init();
    init_push_buttons();

	usart_init();
    usart_drain_rx();
    txq_init();

	lcd_puts("Control Mode");
	wait_ms(1000);
	lcd_clear();


	// Receive and handle messages from `control` indefinitely:
	while (true)
    {
        // Check for start byte indefinitely:
        byte = usart_rx();
	    if (byte != signal_start) {
            sprintf(r_error_buf, "Received %u instead of expected start byte.", byte);
            r_error(error_txq, r_error_buf);
	    }
        lcd_putc('(');  // DEBUG: found start byte

		mesg_handler();  // Calls the appropriate sequence of handlers.

        // Check for stop byte indefinitely:
        byte = usart_rx();
        if (byte != signal_stop) {
<<<<<<< HEAD
            sprintf(r_error_buf, "Recieved %u instead of expected stop byte.", byte);
		    r_error(error_txq, r_error_buf);
=======
            sprintf(mesg, "Received %u instead of expected stop byte.", byte);
		    r_error(error_txq, mesg);
>>>>>>> b668fb59
	    }
        txq_drain();
        lcd_putc(')');  // DEBUG: found stop byte
	}
}



void send_mesg_test_mode()
{
   	lcd_init();
    init_push_buttons();

	usart_init();
    txq_init();
    usart_drain_rx();

	lcd_puts("Send Mesg Test Mode");
	wait_ms(1000);
	lcd_clear();

    char echo_mesg[] = "foobar";  // Assumed to be less than DATA_FRAME_MAX_LEN.
 
    while (true)
    {
        switch (wait_button("Select Message")) {
        case mesg_ping:

            txq_enqueue(signal_start);
            ping_handler();  // Just sends a ping message.
            txq_enqueue(signal_stop);
            txq_drain();
            break;

        case mesg_echo:

            txq_enqueue(signal_start);
            txq_enqueue(mesg_echo);

            // Copy the echo message into the `control`:
            strcpy(control.data, echo_mesg);
            control.data_len = strlen(echo_mesg);

            // Enqueue the frame. No more frames coming.
            tx_frame(false);

            txq_enqueue(signal_start);
            txq_drain();
            break;

        default:
            wait_button("Invalid selection.");
            break;
        }
    }
}<|MERGE_RESOLUTION|>--- conflicted
+++ resolved
@@ -234,13 +234,8 @@
         // Check for stop byte indefinitely:
         byte = usart_rx();
         if (byte != signal_stop) {
-<<<<<<< HEAD
             sprintf(r_error_buf, "Recieved %u instead of expected stop byte.", byte);
 		    r_error(error_txq, r_error_buf);
-=======
-            sprintf(mesg, "Received %u instead of expected stop byte.", byte);
-		    r_error(error_txq, mesg);
->>>>>>> b668fb59
 	    }
         txq_drain();
         lcd_putc(')');  // DEBUG: found stop byte
