# oi.py

import struct

from codes import MesgID, SubsysID, OICommand


def init(sen):
    """
    Initializes the rover's open interface subsystem, that is, the open-
    interface over USART communication system between the ATmega128 and the
    iRobot create.
    """

    sen.tx_mesg(MesgID.command, SubsysID.oi, OICommand.init, None)
    sen.rx_mesg(MesgID.command, SubsysID.oi, OICommand.init, False)



<<<<<<< HEAD
def move(sen, dist = 300, speed = 90, stream = False):
=======
def move(sen, speed = 100, distance = 300, stream = False):
>>>>>>> bc851b9a
    """
    Moves the rover. `speed` is an integer in the range (0, 500]. `distance`, 
    if provided, is in millimeters and is an integer in range [-3000, 3000]. 
    Negative `distance` values command the robot to move backwards.
   
<<<<<<< HEAD
    Returns a 2-tuple, where [0] is the reported distance traveled and [1] is
    a code for why the rover stopped. See `codes.OIStopID` for the encodings.
=======
    Returns a tuple where [0] is the reason for stopping and [1] is the 
    actual distance traveled.
>>>>>>> bc851b9a

    Data frame sent: 2 bytes for `speed`, 2 bytes for `distance`, and 1 byte
    for `stream`.

<<<<<<< HEAD
    Data frame received: 1 byte containing why `rover` stopped (as encoded 
    in `OIStopCommand`) and 2 bytes containing the actual distance traveled.
=======
    Data frame received: 2 bytes containing the actual distance traveled 
    and 1 byte containing why `rover` stopped (as encoded in `OIStopID`).
>>>>>>> bc851b9a
    """

    if not 0 < speed and speed <= 500:
        raise ValueError("Argument `speed` must be in the interval (0, 500].")
    
    if not (-3000 <= distance and distance <= 3000) and distance != None:
        raise ValueError("Argument `distance` must be in the closed interval"
                                                              "[-3000, 3000].")

    if stream != False:
        raise NotImplementedError()

    b = struct.pack("<Hh?", speed, distance, stream)
    sen.tx_mesg(MesgID.command, SubsysID.oi, OICommand.move, b)
    data = sen.rx_mesg(MesgID.command, SubsysID.oi, OICommand.move, True)
<<<<<<< HEAD
    unpacked_data = struct.unpack("<hB", data)
=======
    unpacked_data = struct.unpack("<hb", data)
>>>>>>> bc851b9a

    return unpacked_data



def rotate(sen, angle):
    """
    Expects `angle` in range (-360, 360). Positive values represent clockwise 
    motion and negative values represent counterclockwise motion. 
    
    Returns nothing.

    Data frame sent: 2 bytes for `angle`.

    Data frame received: none.
    """

    if not -360 < angle and angle <= 360:
        raise ValueError("Argument `angle` must be in the interval (-360, 360)")

    b = struct.pack("<h", angle)
    sen.tx_mesg(MesgID.command, SubsysID.oi, OICommand.rotate, b)
    sen.rx_mesg(MesgID.command, SubsysID.oi, OICommand.rotate, False)



def play_song(sen):
    """
    Plays a song on the rover.
    """
    
    raise NotImplementedError()

    # TODO




def dump(sen):
    """
    TODO: description.

    Dumps all OI data. This function should unpack these bytes and place
    them into a python version of the OI struct.
    """

    # This mirrors the `oi_t` struct defined in `open_interface.h`.
    # Use this format string to unpack the copy of `oi_t` from the rover.

    format = "<"   # little endian

    format += "B"  # bumper_right, bumper_left,
                   # wheeldrop_right, wheeldrop_left, wheeldrop_caster

    format += "B"  # wall
    format += "B"  # cliff_left
    format += "B"  # cliff_frontleft
    format += "B"  # cliff_frontright
    format += "B"  # cliff_right
    format += "B"  # virtual_wall

    format += "B"  # overcurrent_{ld1, ld0, ld2, driveright, driveleft}

    format += "H"  # unused_bytes

    format += "B"  # infared_byte
    format += "B"  # button_{play, advance}

    format += "H"  # distance
    format += "H"  # angle

    format += "B"  # charging_state
    format += "H"  # voltage
    format += "h"  # current
    format += "b"  # temperature
    format += "H"  # charge
    format += "H"  # capacity
    
    format += "H"  # wall_signal
    format += "H"  # cliff_left_signal
    format += "H"  # cliff_frontleft_signal
    format += "H"  # cliff_frontright_signal
    format += "H"  # cliff_right_signal

    format += "B"  # cargo_bay_{io0, io1, io2, io3, baud}
    format += "H"  # cargo_bay_voltage

    format += "B"  # {internal_charger_on, home_base_charger_on}

    format += "B"  # oi_mode

    format += "B"  # song_number
    format += "B"  # song_playing

    format += "B"  # number_packets
    format += "h"  # requested_velocity
    format += "h"  # requested_radius
    format += "h"  # requested_right_velocity
    format += "h"  # requested_left_velocity


    sen.tx_mesg(MesgID.command, SubsysID.oi, OICommand.dump, None)
    data = sen.rx_mesg(MesgID.command, SubsysID.oi, OICommand.dump, True)

    return struct.unpack(format, data)<|MERGE_RESOLUTION|>--- conflicted
+++ resolved
@@ -17,34 +17,21 @@
 
 
 
-<<<<<<< HEAD
+
 def move(sen, dist = 300, speed = 90, stream = False):
-=======
-def move(sen, speed = 100, distance = 300, stream = False):
->>>>>>> bc851b9a
     """
     Moves the rover. `speed` is an integer in the range (0, 500]. `distance`, 
     if provided, is in millimeters and is an integer in range [-3000, 3000]. 
     Negative `distance` values command the robot to move backwards.
    
-<<<<<<< HEAD
     Returns a 2-tuple, where [0] is the reported distance traveled and [1] is
     a code for why the rover stopped. See `codes.OIStopID` for the encodings.
-=======
-    Returns a tuple where [0] is the reason for stopping and [1] is the 
-    actual distance traveled.
->>>>>>> bc851b9a
 
     Data frame sent: 2 bytes for `speed`, 2 bytes for `distance`, and 1 byte
     for `stream`.
 
-<<<<<<< HEAD
-    Data frame received: 1 byte containing why `rover` stopped (as encoded 
-    in `OIStopCommand`) and 2 bytes containing the actual distance traveled.
-=======
     Data frame received: 2 bytes containing the actual distance traveled 
     and 1 byte containing why `rover` stopped (as encoded in `OIStopID`).
->>>>>>> bc851b9a
     """
 
     if not 0 < speed and speed <= 500:
@@ -60,11 +47,7 @@
     b = struct.pack("<Hh?", speed, distance, stream)
     sen.tx_mesg(MesgID.command, SubsysID.oi, OICommand.move, b)
     data = sen.rx_mesg(MesgID.command, SubsysID.oi, OICommand.move, True)
-<<<<<<< HEAD
     unpacked_data = struct.unpack("<hB", data)
-=======
-    unpacked_data = struct.unpack("<hb", data)
->>>>>>> bc851b9a
 
     return unpacked_data
 
