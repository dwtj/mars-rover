#include <stdlib.h>
#include <stdbool.h>
#include "util.h"
#include "open_interface.h"
#include "r_error.h"
#include "control.h"

/// Allocate memory for a the sensor data
oi_t* oi_alloc() {
	return calloc(1, sizeof(oi_t));
}

/// Free memory from a pointer to the sensor data struct
void oi_free(oi_t *self) {
	free(self);
}

/// Initialize the Create
void oi_init(oi_t *self) {
	// Setup USART1 to communicate to the iRobot Create using serial (baud = 57600)
	UBRR1L = 16; // UBRR = (FOSC/16/BAUD-1);
	UCSR1B = (1 << RXEN) | (1 << TXEN);
	UCSR1C = (3 << UCSZ10);

	// Starts the SCI. Must be sent first
	oi_byte_tx(OI_OPCODE_START);
	oi_byte_tx(OI_OPCODE_BAUD);

	oi_byte_tx(8); // baud code for 28800
	wait_ms(100);
	
	// Set the baud rate on the Cerebot II to match the Create's baud
	UBRR1L = 33; // UBRR = (FOSC/16/BAUD-1);

	// Use Full mode, unrestricted control
	oi_byte_tx(OI_OPCODE_FULL);
	oi_set_leds(1, 1, 7, 255);
	
	oi_update(self);
	oi_update(self); // call twice to clear distance/angle
}



/// Update the Create. This will update all the sensor data and store it in the oi_t struct.
void oi_update(oi_t *self) {
	int i;

	// Clear the receive buffer
	while (UCSR1A & (1 << RXC)) 
		i = UDR1;

	// Query a list of sensor values
	oi_byte_tx(OI_OPCODE_SENSORS);
	// Send the sensor packet ID
	oi_byte_tx(OI_SENSOR_PACKET_GROUP6); 

	// Read all the sensor data
	char *sensor = (char *) self;
	for (i = 0; i < 52; i++) {
		// read each sensor byte
		*(sensor++) = oi_byte_rx();
	}
	
	sensor = (char *) self;
	
	// Fix byte ordering for multi-byte members of the struct
	self->distance				 = (sensor[12] << 8) + sensor[13];
	self->angle					= (sensor[14] << 8) + sensor[15];
	self->voltage				  = (sensor[17] << 8) + sensor[18];
	self->current				  = (sensor[19] << 8) + sensor[20];
	self->charge				   = (sensor[22] << 8) + sensor[23];
	self->capacity				 = (sensor[24] << 8) + sensor[25];
	self->wall_signal			  = (sensor[26] << 8) + sensor[27];
	self->cliff_left_signal		= (sensor[28] << 8) + sensor[29];
	self->cliff_frontleft_signal   = (sensor[30] << 8) + sensor[31]; 
	self->cliff_frontright_signal  = (sensor[32] << 8) + sensor[33];
	self->cliff_right_signal	   = (sensor[34] << 8) + sensor[35];
	self->cargo_bay_voltage		= (sensor[41] << 8) + sensor[42];
	self->requested_velocity	   = (sensor[48] << 8) + sensor[42];
	self->requested_radius		 = (sensor[50] << 8) + sensor[51];
	self->requested_right_velocity = (sensor[52] << 8) + sensor[53];
	self->requested_left_velocity  = (sensor[54] << 8) + sensor[55];
	
	wait_ms(35); // reduces USART errors that occur when continuously transmitting/receiving
}



/// Sets the LEDs on the iRobot.
/**
* Set the state of the three LEDs on the iRobot (Power, Play, Advance).
* @play_led		uint8_t either 0 (off) or 1 (on)
* @advance_led	 uint8_t either 0 (off) or 1 (on)
* @power_color	 uint8_t the color of the power LED; 0 = green, 255 = red
* @power_intensity uint8_t the intensity of the power LED; 0 = off, 255 = full intensity
*/
void oi_set_leds(uint8_t play_led, uint8_t advance_led, uint8_t power_color, uint8_t power_intensity) {
	// LED Opcode
	oi_byte_tx(OI_OPCODE_LEDS);

	// Set the Play and Advance LEDs
	oi_byte_tx(advance_led << 3 && play_led << 2);

	// Set the power led color
	oi_byte_tx(power_color);

	// Set the power led intensity
	oi_byte_tx(power_intensity);
}



/// Drive wheels directly; speeds are in mm / sec
void oi_set_wheels(int16_t right_wheel, int16_t left_wheel) {
	oi_byte_tx(OI_OPCODE_DRIVE_WHEELS);
	oi_byte_tx(right_wheel>>8);
	oi_byte_tx(right_wheel & 0xff);
	oi_byte_tx(left_wheel>>8);
	oi_byte_tx(left_wheel& 0xff);
}


//Handler for OI, moved from control.
void oi_system()
{
	enum {
		oi_command_init = 0,
		oi_command_move = 1,
		oi_command_rotate = 2,
		oi_command_play_song = 3,
		oi_command_dump = 4,
	} oi_command = usart_rx();

	txq_enqueue(oi_command);

	switch (oi_command) {
<<<<<<< HEAD
		case oi_command_init:
=======
	case oi_command_init:

		oi_init(&(control.oi_state));
		break;


	case oi_command_move:

		if(rx_frame()) {
			r_error(error_frame,"Move should not have multiple frames.");
		}

		struct {
			uint8_t speed;
			uint8_t dist;
			bool stream;
		} *move_data = (void *) &control.data;

		#warning "Stream functionality to be implemented later."
		//Stream returns the distance traveled

		move_dist(&(control.oi_state), move_data->dist, move_data->speed);
		break;

>>>>>>> ae17a92a

			oi_init(&(control.oi_state));
			break;

<<<<<<< HEAD

		case oi_command_move:
	
			if(rx_frame()) {
				r_error(error_frame,"Move should not have multiple frames.");
			}

			struct {
				uint8_t speed;
				uint8_t dist;
				bool stream;
			} *move_data = (void *) &control.data;

			#warning "Stream functionality to be implemented later."
			//Stream returns the distance traveled

			move_dist(&(control.oi_state), move_data->dist, move_data->speed);
			break;

		case oi_command_rotate:

			if (rx_frame()) {
				r_error(error_bad_message, "Rotate should only have one data frame.");
			}

			int16_t *angle = &(control.data[0]);

			if (control.data_len != sizeof(*angle)) {
				r_error(error_bad_message, "Received too much data with rotate "
																	   "message.");
			}

			turn(&(control.oi_state), *angle);
			break;
			
			//Sing me a song.
		case oi_command_play_song:
			;
			//assuming that we get two data frames, the first containing the notes and the second containing the durations.
			int j;
				struct {
					uint8_t n; //The number of notes present in the song
					//char data[n];
					uint8_t index;
				} *song_data = (void *) &control.data;
		
			//	int j;
		 
			while(rx_frame()) { //this should happen twice please
				char tmp_notes[song_data->n];
				char tmp_durs[song_data->n];
			
				for(j =0; j<song_data->n; j++) {
					//tmp_notes[n]; TODO: broken
					#warning "oi_command_play_song not implemented"
				}

			}
		
			break;

		case oi_command_dump:
			lcd_putc('D');  // DEBUG
			//copies all of the data from OI_UPDATE and transmits to Control.
			oi_update(&(control.oi_state));
			memcpy(control.data, &control.oi_state, sizeof(control.oi_state));
			control.data_len = sizeof(control.oi_state);
			tx_frame(false);
			lcd_putc('E');  // DEBUG
			break;

		default:
			r_error(error_bad_message, "Bad OI Command");
			break;
=======
		if (rx_frame()) {
			r_error(error_bad_message, "Rotate should only have one data frame.");
		}

		int16_t *angle = &(control.data[0]);

		if (control.data_len != sizeof(*angle)) {
			r_error(error_bad_message, "Received too much data with rotate "
																   "message.");
		}

		turn(&(control.oi_state), *angle);
		break;


	case oi_command_play_song:

		;//First thing after a case must be a statement
		//we only have the one song....
		char song[] = {96, 96, 96, 96, 92, 94, 96, 94, 96};
		char duration[] = {8, 8, 8, 8, 12, 12, 8, 8, 8}; //These probably need to be edited.
		oi_load_song(0,9, song[0], duration[0]);//??
		oi_play_song(0);
		break;

	case oi_command_dump:
		lcd_putc('D');  // DEBUG
		//copies all of the data from OI_UPDATE and transmits to Control.
		oi_update(&(control.oi_state));
		memcpy(control.data, &control.oi_state, sizeof(control.oi_state));
		control.data_len = sizeof(control.oi_state);
		tx_frame(false);
		lcd_putc('E');  // DEBUG
		break;

	default:
		r_error(error_bad_message, "Bad OI Command");
		break;
>>>>>>> ae17a92a
	}
}

/// Loads a song onto the iRobot Create
void oi_load_song(int song_index, int num_notes, unsigned char *notes, unsigned char *duration) {
	int i;
	oi_byte_tx(OI_OPCODE_SONG);
	oi_byte_tx(song_index);
	oi_byte_tx(num_notes);
	
	for (i=0;i<num_notes;i++) {
		oi_byte_tx(notes[i]);
		oi_byte_tx(duration[i]);
	}
}


/// Plays a given song; use oi_load_song(...) first
void oi_play_song(int index){
	oi_byte_tx(OI_OPCODE_PLAY);
	oi_byte_tx(index);
}


/// Runs default go charge program; robot will search for dock
void go_charge(void) {
	char charging_state=0;
	
	//Calling demo that will cause Create to seek out home base
	oi_byte_tx(OI_OPCODE_MAX);
	oi_byte_tx(0x01);
	
	//Control is returned immediately, so need to check for docking status
	DDRB &= ~0x80; //Setting pin7 to input
	PORTB |= 0x80; //Setting pullup on pin7
	
	do {
		charging_state = PINB >> 7;
	} while (charging_state == 0);
}



// Transmit a byte of data over the serial connection to the Create
void oi_byte_tx(unsigned char value) {
	// Wait until the transmit buffer is empty
	while (!(UCSR1A & (1 << UDRE)));

	UDR1 = value;
}



// Receive a byte of data from the Create serial connection. Blocks until a byte is received.
unsigned char oi_byte_rx(void) {
	// wait until a byte is received (Receive Complete flag, RXC, is set)
	while (!(UCSR1A & (1 << RXC)));

	return UDR1;
}<|MERGE_RESOLUTION|>--- conflicted
+++ resolved
@@ -135,39 +135,10 @@
 	txq_enqueue(oi_command);
 
 	switch (oi_command) {
-<<<<<<< HEAD
+
 		case oi_command_init:
-=======
-	case oi_command_init:
-
-		oi_init(&(control.oi_state));
-		break;
-
-
-	case oi_command_move:
-
-		if(rx_frame()) {
-			r_error(error_frame,"Move should not have multiple frames.");
-		}
-
-		struct {
-			uint8_t speed;
-			uint8_t dist;
-			bool stream;
-		} *move_data = (void *) &control.data;
-
-		#warning "Stream functionality to be implemented later."
-		//Stream returns the distance traveled
-
-		move_dist(&(control.oi_state), move_data->dist, move_data->speed);
-		break;
-
->>>>>>> ae17a92a
-
 			oi_init(&(control.oi_state));
 			break;
-
-<<<<<<< HEAD
 
 		case oi_command_move:
 	
@@ -242,46 +213,6 @@
 		default:
 			r_error(error_bad_message, "Bad OI Command");
 			break;
-=======
-		if (rx_frame()) {
-			r_error(error_bad_message, "Rotate should only have one data frame.");
-		}
-
-		int16_t *angle = &(control.data[0]);
-
-		if (control.data_len != sizeof(*angle)) {
-			r_error(error_bad_message, "Received too much data with rotate "
-																   "message.");
-		}
-
-		turn(&(control.oi_state), *angle);
-		break;
-
-
-	case oi_command_play_song:
-
-		;//First thing after a case must be a statement
-		//we only have the one song....
-		char song[] = {96, 96, 96, 96, 92, 94, 96, 94, 96};
-		char duration[] = {8, 8, 8, 8, 12, 12, 8, 8, 8}; //These probably need to be edited.
-		oi_load_song(0,9, song[0], duration[0]);//??
-		oi_play_song(0);
-		break;
-
-	case oi_command_dump:
-		lcd_putc('D');  // DEBUG
-		//copies all of the data from OI_UPDATE and transmits to Control.
-		oi_update(&(control.oi_state));
-		memcpy(control.data, &control.oi_state, sizeof(control.oi_state));
-		control.data_len = sizeof(control.oi_state);
-		tx_frame(false);
-		lcd_putc('E');  // DEBUG
-		break;
-
-	default:
-		r_error(error_bad_message, "Bad OI Command");
-		break;
->>>>>>> ae17a92a
 	}
 }
 
