--- conflicted
+++ resolved
@@ -50,27 +50,15 @@
 	case lcd_command_init:
 		lcd_init();
 		break;
-<<<<<<< HEAD
-	case 1:
-		while (rx_frame())
-		{
-			int i;
-			for(i=0; i<control.data_len; i++)
-			{
-				lcd_puts(control.data[i]);
-			}
+
+	case lcd_command_puts:
+		if (rx_frame() == true) {
+		    r_error(error_bad_message, "String to put on the LCD is too long.");
+		} else {
+		    // Add a null terminator. Note that `data` is big enough.
+		    control.data[control.data_len] = '\0';
+		    lcd_puts(control.data);
 		}
-=======
-
-	case lcd_command_puts:
-        if (rx_frame() == true) {
-            r_error(error_bad_message, "String to put on the LCD is too long.");
-        } else {
-            // Add a null terminator. Note that `data` is big enough.
-            control.data[control.data_len] = '\0';
-            lcd_puts(control.data);
-        }
->>>>>>> 8718bc1a
 		break;
 
 	case lcd_command_clear:
