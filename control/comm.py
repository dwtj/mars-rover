--- conflicted
+++ resolved
@@ -182,13 +182,9 @@
 
 
 def read_data(d):
-<<<<<<< HEAD
-    raise NotImplemented()
-=======
     """
     Reads data frame and returns data bytes.
     """
->>>>>>> 01419b6f
 
     keep_going = True
     num_good_bytes = 0
