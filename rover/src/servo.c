--- conflicted
+++ resolved
@@ -101,11 +101,7 @@
 		break;
 		
 	//servo pulse width
-<<<<<<< HEAD
-    case 3:
-=======
-		case 3:
->>>>>>> ae17a92a
+	case 3:
 		if(rx_frame()){
 			r_error(error_frame,"Pulse Width expected but one frame.");
 		}
